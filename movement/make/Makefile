--- conflicted
+++ resolved
@@ -129,11 +129,8 @@
   ../watch_faces/clock/minute_repeater_decimal_face.c \
   ../watch_faces/complication/tuning_tones_face.c \
   ../watch_faces/complication/kitchen_conversions_face.c \
-<<<<<<< HEAD
   ../watch_faces/complication/wordle_face.c \
-=======
   ../watch_faces/complication/endless_runner_face.c \
->>>>>>> 118c07a3
 # New watch faces go above this line.
 
 # Leave this line at the bottom of the file; it has all the targets for making your project.
