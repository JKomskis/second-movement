--- conflicted
+++ resolved
@@ -215,8 +215,6 @@
 
 endif
 
-<<<<<<< HEAD
-=======
 ifeq ($(LED), BLUE)
 CFLAGS += -DWATCH_IS_BLUE_BOARD
 endif
@@ -231,7 +229,6 @@
 $(error COLOR must be RED, BLUE, or GREEN)
 endif
 
->>>>>>> 3eaf8075
 ifeq ($(COLOR), BLUE)
 CFLAGS += -DWATCH_IS_BLUE_BOARD
 endif
